import sbtcrossproject.CrossPlugin.autoImport.{crossProject, CrossType}

val scala213V = "2.13.1"
val scala212V = "2.12.10"

<<<<<<< HEAD
val catsV = "2.1.0"
val catsEffectV = "2.1.0"
val scalaTestV = "3.2.0-M1"
=======
val catsV = "2.0.0"
val catsEffectV = "2.1.1"
val scalaTestV = "3.2.0-M2"
>>>>>>> 9b49d4a0

val kindProjectorV = "0.11.0"
val betterMonadicForV = "0.3.1"

lazy val `circuit` = project.in(file("."))
  .disablePlugins(MimaPlugin)
  .settings(publish / skip := true)
  .aggregate(core)

lazy val core = project.in(file("core"))
  .settings(commonSettings)
  .settings(
    name := "circuit"
  )

lazy val docs = project.in(file("docs"))
  .disablePlugins(MimaPlugin)
  .enablePlugins(MicrositesPlugin)
  .enablePlugins(TutPlugin)
  .dependsOn(core)
  .settings(publish / skip := true)
  .settings(commonSettings)
  .settings(crossScalaVersions := Seq(scala212V))
  .settings{
    import microsites._
    Seq(
      micrositeName := "circuit",
      micrositeDescription := "Circuit Breaker for Scala",
      micrositeAuthor := "Christopher Davenport",
      micrositeGithubOwner := "ChristopherDavenport",
      micrositeGithubRepo := "circuit",
      micrositeBaseUrl := "/circuit",
      micrositeDocumentationUrl := "https://www.javadoc.io/doc/io.chrisdavenport/circuit_2.12",
      micrositeFooterText := None,
      micrositeHighlightTheme := "atom-one-light",
      micrositePalette := Map(
        "brand-primary" -> "#3e5b95",
        "brand-secondary" -> "#294066",
        "brand-tertiary" -> "#2d5799",
        "gray-dark" -> "#49494B",
        "gray" -> "#7B7B7E",
        "gray-light" -> "#E5E5E6",
        "gray-lighter" -> "#F4F3F4",
        "white-color" -> "#FFFFFF"
      ),
      fork in tut := true,
      scalacOptions in Tut --= Seq(
        "-Xfatal-warnings",
        "-Ywarn-unused-import",
        "-Ywarn-numeric-widen",
        "-Ywarn-dead-code",
        "-Ywarn-unused:imports",
        "-Xlint:-missing-interpolator,_"
      ),
      libraryDependencies += "com.47deg" %% "github4s" % "0.20.1",
      micrositePushSiteWith := GitHub4s,
      micrositeGithubToken := sys.env.get("GITHUB_TOKEN"),
      micrositeExtraMdFiles := Map(
          file("CODE_OF_CONDUCT.md")  -> ExtraMdFileConfig("code-of-conduct.md",   "page", Map("title" -> "code of conduct",   "section" -> "code of conduct",   "position" -> "101")),
          file("LICENSE")             -> ExtraMdFileConfig("license.md",   "page", Map("title" -> "license",   "section" -> "license",   "position" -> "102"))
      )
    )
  }

// General Settings
lazy val commonSettings = Seq(

  scalaVersion := scala213V,
  crossScalaVersions := Seq(scalaVersion.value, scala212V),

  addCompilerPlugin("org.typelevel" %% "kind-projector" % kindProjectorV cross CrossVersion.full),
  addCompilerPlugin("com.olegpy" %% "better-monadic-for" % betterMonadicForV),
  libraryDependencies ++= Seq(
    "org.typelevel"               %% "cats-core"                  % catsV,
    "org.typelevel"               %% "cats-effect"                % catsEffectV,
    "org.scalatest"               %% "scalatest"                  % scalaTestV % Test
  )
)

inThisBuild(List(
  organization := "io.chrisdavenport",
  developers := List(
    Developer("ChristopherDavenport", "Christopher Davenport", "chris@christopherdavenport.tech", url("https://github.com/ChristopherDavenport"))
  ),
  homepage := Some(url("https://github.com/ChristopherDavenport/circuit")),
  licenses := Seq("Apache-2.0" -> url("https://www.apache.org/licenses/LICENSE-2.0.html")),
  pomIncludeRepository := { _ => false },
  scalacOptions in (Compile, doc) ++= Seq(
      "-groups",
      "-sourcepath", (baseDirectory in LocalRootProject).value.getAbsolutePath,
      "-doc-source-url", "https://github.com/ChristopherDavenport/circuit/blob/v" + version.value + "€{FILE_PATH}.scala"
  ),
))<|MERGE_RESOLUTION|>--- conflicted
+++ resolved
@@ -3,15 +3,9 @@
 val scala213V = "2.13.1"
 val scala212V = "2.12.10"
 
-<<<<<<< HEAD
 val catsV = "2.1.0"
-val catsEffectV = "2.1.0"
-val scalaTestV = "3.2.0-M1"
-=======
-val catsV = "2.0.0"
 val catsEffectV = "2.1.1"
 val scalaTestV = "3.2.0-M2"
->>>>>>> 9b49d4a0
 
 val kindProjectorV = "0.11.0"
 val betterMonadicForV = "0.3.1"
