--- conflicted
+++ resolved
@@ -4,13 +4,8 @@
 val scala212V = "2.12.10"
 
 val catsV = "2.1.1"
-<<<<<<< HEAD
-val catsEffectV = "2.1.1"
-val scalaTestV = "3.2.0-M4"
-=======
 val catsEffectV = "2.1.3"
 val scalaTestV = "3.2.0-M2"
->>>>>>> af2e4ffd
 
 val kindProjectorV = "0.11.0"
 val betterMonadicForV = "0.3.1"
