import sbtcrossproject.CrossPlugin.autoImport.{crossProject, CrossType}

val scala213V = "2.13.1"
val scala212V = "2.12.10"

val catsV = "2.1.1"
<<<<<<< HEAD
val catsEffectV = "2.1.4"
val scalaTestV = "3.2.2"
=======
val catsEffectV = "2.2.0"
val scalaTestV = "3.2.0"
>>>>>>> 142512bd

val kindProjectorV = "0.11.0"
val betterMonadicForV = "0.3.1"

lazy val `circuit` = project.in(file("."))
  .disablePlugins(MimaPlugin)
  .settings(publish / skip := true)
  .aggregate(core)

lazy val core = project.in(file("core"))
  .settings(commonSettings)
  .settings(
    name := "circuit"
  )

lazy val docs = project.in(file("docs"))
  .disablePlugins(MimaPlugin)
  .enablePlugins(MicrositesPlugin)
  .enablePlugins(TutPlugin)
  .dependsOn(core)
  .settings(publish / skip := true)
  .settings(commonSettings)
  .settings(crossScalaVersions := Seq(scala212V))
  .settings{
    import microsites._
    Seq(
      micrositeName := "circuit",
      micrositeDescription := "Circuit Breaker for Scala",
      micrositeAuthor := "Christopher Davenport",
      micrositeGithubOwner := "ChristopherDavenport",
      micrositeGithubRepo := "circuit",
      micrositeBaseUrl := "/circuit",
      micrositeDocumentationUrl := "https://www.javadoc.io/doc/io.chrisdavenport/circuit_2.12",
      micrositeFooterText := None,
      micrositeHighlightTheme := "atom-one-light",
      micrositePalette := Map(
        "brand-primary" -> "#3e5b95",
        "brand-secondary" -> "#294066",
        "brand-tertiary" -> "#2d5799",
        "gray-dark" -> "#49494B",
        "gray" -> "#7B7B7E",
        "gray-light" -> "#E5E5E6",
        "gray-lighter" -> "#F4F3F4",
        "white-color" -> "#FFFFFF"
      ),
      fork in tut := true,
      scalacOptions in Tut --= Seq(
        "-Xfatal-warnings",
        "-Ywarn-unused-import",
        "-Ywarn-numeric-widen",
        "-Ywarn-dead-code",
        "-Ywarn-unused:imports",
        "-Xlint:-missing-interpolator,_"
      ),
      libraryDependencies += "com.47deg" %% "github4s" % "0.20.1",
      micrositePushSiteWith := GitHub4s,
      micrositeGithubToken := sys.env.get("GITHUB_TOKEN"),
      micrositeExtraMdFiles := Map(
          file("CODE_OF_CONDUCT.md")  -> ExtraMdFileConfig("code-of-conduct.md",   "page", Map("title" -> "code of conduct",   "section" -> "code of conduct",   "position" -> "101")),
          file("LICENSE")             -> ExtraMdFileConfig("license.md",   "page", Map("title" -> "license",   "section" -> "license",   "position" -> "102"))
      )
    )
  }

// General Settings
lazy val commonSettings = Seq(

  scalaVersion := scala213V,
  crossScalaVersions := Seq(scalaVersion.value, scala212V),

  addCompilerPlugin("org.typelevel" %% "kind-projector" % kindProjectorV cross CrossVersion.full),
  addCompilerPlugin("com.olegpy" %% "better-monadic-for" % betterMonadicForV),
  libraryDependencies ++= Seq(
    "org.typelevel"               %% "cats-core"                  % catsV,
    "org.typelevel"               %% "cats-effect"                % catsEffectV,
    "org.scalatest"               %% "scalatest"                  % scalaTestV % Test
  )
)

inThisBuild(List(
  organization := "io.chrisdavenport",
  developers := List(
    Developer("ChristopherDavenport", "Christopher Davenport", "chris@christopherdavenport.tech", url("https://github.com/ChristopherDavenport"))
  ),
  homepage := Some(url("https://github.com/ChristopherDavenport/circuit")),
  licenses := Seq("Apache-2.0" -> url("https://www.apache.org/licenses/LICENSE-2.0.html")),
  pomIncludeRepository := { _ => false },
  scalacOptions in (Compile, doc) ++= Seq(
      "-groups",
      "-sourcepath", (baseDirectory in LocalRootProject).value.getAbsolutePath,
      "-doc-source-url", "https://github.com/ChristopherDavenport/circuit/blob/v" + version.value + "€{FILE_PATH}.scala"
  ),
))<|MERGE_RESOLUTION|>--- conflicted
+++ resolved
@@ -4,13 +4,8 @@
 val scala212V = "2.12.10"
 
 val catsV = "2.1.1"
-<<<<<<< HEAD
-val catsEffectV = "2.1.4"
-val scalaTestV = "3.2.2"
-=======
 val catsEffectV = "2.2.0"
 val scalaTestV = "3.2.0"
->>>>>>> 142512bd
 
 val kindProjectorV = "0.11.0"
 val betterMonadicForV = "0.3.1"
