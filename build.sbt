import sbtcrossproject.CrossPlugin.autoImport.{crossProject, CrossType}
import _root_.io.chrisdavenport.sbtmimaversioncheck.MimaVersionCheckKeys.mimaVersionCheckExcludedVersions

val catsV = "2.6.1"
val catsEffectV = "3.2.9"
val scalaTestV = "3.2.9"

val scala213 = "2.13.6" 
ThisBuild / scalaVersion := scala213
<<<<<<< HEAD
ThisBuild / crossScalaVersions := Seq("2.12.15", scala213, "3.0.0")
=======
ThisBuild / crossScalaVersions := Seq("2.12.14", scala213, "3.0.2")
>>>>>>> 553df2b2

ThisBuild / licenses := Seq("Apache-2.0" -> url("https://www.apache.org/licenses/LICENSE-2.0.html"))

lazy val `circuit` = project.in(file("."))
  .disablePlugins(MimaPlugin)
  .enablePlugins(NoPublishPlugin)
  .aggregate(core.jvm, core.js)

lazy val core = crossProject(JSPlatform, JVMPlatform)
  .crossType(CrossType.Pure)
  .in(file("core"))
  .settings(
    name := "circuit",
    libraryDependencies ++= Seq(
      "org.typelevel"               %%% "cats-core"                  % catsV,
      "org.typelevel"               %%% "cats-effect"                % catsEffectV,
      "org.typelevel" %%% "munit-cats-effect-3" % "1.0.5" % Test,
    ),
  ).jsSettings(
    scalaJSLinkerConfig ~= { _.withModuleKind(ModuleKind.CommonJSModule)},
  )

lazy val site = project.in(file("site"))
  .disablePlugins(MimaPlugin)
  .enablePlugins(NoPublishPlugin)
  .enablePlugins(DavenverseMicrositePlugin)
  .dependsOn(core.jvm)
  .settings{
    import microsites._
    Seq(
      micrositeDescription := "Circuit Breaker for Scala",
    )
  }<|MERGE_RESOLUTION|>--- conflicted
+++ resolved
@@ -7,11 +7,7 @@
 
 val scala213 = "2.13.6" 
 ThisBuild / scalaVersion := scala213
-<<<<<<< HEAD
-ThisBuild / crossScalaVersions := Seq("2.12.15", scala213, "3.0.0")
-=======
 ThisBuild / crossScalaVersions := Seq("2.12.14", scala213, "3.0.2")
->>>>>>> 553df2b2
 
 ThisBuild / licenses := Seq("Apache-2.0" -> url("https://www.apache.org/licenses/LICENSE-2.0.html"))
 
