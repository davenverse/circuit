import sbtcrossproject.CrossPlugin.autoImport.{crossProject, CrossType}
import _root_.io.chrisdavenport.sbtmimaversioncheck.MimaVersionCheckKeys.mimaVersionCheckExcludedVersions

val catsV = "2.7.0"
val catsEffectV = "3.3.10"
val scalaTestV = "3.2.9"

<<<<<<< HEAD
val scala213 = "2.13.6"
=======
val scala213 = "2.13.8" 
>>>>>>> d7e5cabe
ThisBuild / scalaVersion := scala213
ThisBuild / crossScalaVersions := Seq("2.12.14", scala213, "3.1.1")

ThisBuild / licenses := Seq("Apache-2.0" -> url("https://www.apache.org/licenses/LICENSE-2.0.html"))

lazy val `circuit` = project.in(file("."))
  .disablePlugins(MimaPlugin)
  .enablePlugins(NoPublishPlugin)
  .aggregate(core.jvm, core.js)

lazy val core = crossProject(JSPlatform, JVMPlatform)
  .crossType(CrossType.Pure)
  .in(file("core"))
  .settings(
    name := "circuit",
    libraryDependencies ++= Seq(
      "org.typelevel"               %%% "cats-core"                  % catsV,
      "org.typelevel"               %%% "cats-effect"                % catsEffectV,
      "org.typelevel" %%% "munit-cats-effect-3" % "1.0.7" % Test,
    ),
  ).jsSettings(
    scalaJSLinkerConfig ~= { _.withModuleKind(ModuleKind.CommonJSModule)},
  )

lazy val site = project.in(file("site"))
  .disablePlugins(MimaPlugin)
  .enablePlugins(NoPublishPlugin)
  .enablePlugins(DavenverseMicrositePlugin)
  .dependsOn(core.jvm)
  .settings{
    import microsites._
    Seq(
      micrositeDescription := "Circuit Breaker for Scala",
    )
  }<|MERGE_RESOLUTION|>--- conflicted
+++ resolved
@@ -5,11 +5,7 @@
 val catsEffectV = "3.3.10"
 val scalaTestV = "3.2.9"
 
-<<<<<<< HEAD
-val scala213 = "2.13.6"
-=======
 val scala213 = "2.13.8" 
->>>>>>> d7e5cabe
 ThisBuild / scalaVersion := scala213
 ThisBuild / crossScalaVersions := Seq("2.12.14", scala213, "3.1.1")
 
