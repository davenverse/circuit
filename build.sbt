import sbtcrossproject.CrossPlugin.autoImport.{crossProject, CrossType}

val scala213V = "2.13.1"
val scala212V = "2.12.10"

<<<<<<< HEAD
val catsV = "2.2.0"
val catsEffectV = "2.1.4"
=======
val catsV = "2.1.1"
val catsEffectV = "2.2.0"
>>>>>>> 142512bd
val scalaTestV = "3.2.0"

val kindProjectorV = "0.11.0"
val betterMonadicForV = "0.3.1"

lazy val `circuit` = project.in(file("."))
  .disablePlugins(MimaPlugin)
  .settings(publish / skip := true)
  .aggregate(core)

lazy val core = project.in(file("core"))
  .settings(commonSettings)
  .settings(
    name := "circuit"
  )

lazy val docs = project.in(file("docs"))
  .disablePlugins(MimaPlugin)
  .enablePlugins(MicrositesPlugin)
  .enablePlugins(TutPlugin)
  .dependsOn(core)
  .settings(publish / skip := true)
  .settings(commonSettings)
  .settings(crossScalaVersions := Seq(scala212V))
  .settings{
    import microsites._
    Seq(
      micrositeName := "circuit",
      micrositeDescription := "Circuit Breaker for Scala",
      micrositeAuthor := "Christopher Davenport",
      micrositeGithubOwner := "ChristopherDavenport",
      micrositeGithubRepo := "circuit",
      micrositeBaseUrl := "/circuit",
      micrositeDocumentationUrl := "https://www.javadoc.io/doc/io.chrisdavenport/circuit_2.12",
      micrositeFooterText := None,
      micrositeHighlightTheme := "atom-one-light",
      micrositePalette := Map(
        "brand-primary" -> "#3e5b95",
        "brand-secondary" -> "#294066",
        "brand-tertiary" -> "#2d5799",
        "gray-dark" -> "#49494B",
        "gray" -> "#7B7B7E",
        "gray-light" -> "#E5E5E6",
        "gray-lighter" -> "#F4F3F4",
        "white-color" -> "#FFFFFF"
      ),
      fork in tut := true,
      scalacOptions in Tut --= Seq(
        "-Xfatal-warnings",
        "-Ywarn-unused-import",
        "-Ywarn-numeric-widen",
        "-Ywarn-dead-code",
        "-Ywarn-unused:imports",
        "-Xlint:-missing-interpolator,_"
      ),
      libraryDependencies += "com.47deg" %% "github4s" % "0.20.1",
      micrositePushSiteWith := GitHub4s,
      micrositeGithubToken := sys.env.get("GITHUB_TOKEN"),
      micrositeExtraMdFiles := Map(
          file("CODE_OF_CONDUCT.md")  -> ExtraMdFileConfig("code-of-conduct.md",   "page", Map("title" -> "code of conduct",   "section" -> "code of conduct",   "position" -> "101")),
          file("LICENSE")             -> ExtraMdFileConfig("license.md",   "page", Map("title" -> "license",   "section" -> "license",   "position" -> "102"))
      )
    )
  }

// General Settings
lazy val commonSettings = Seq(

  scalaVersion := scala213V,
  crossScalaVersions := Seq(scalaVersion.value, scala212V),

  addCompilerPlugin("org.typelevel" %% "kind-projector" % kindProjectorV cross CrossVersion.full),
  addCompilerPlugin("com.olegpy" %% "better-monadic-for" % betterMonadicForV),
  libraryDependencies ++= Seq(
    "org.typelevel"               %% "cats-core"                  % catsV,
    "org.typelevel"               %% "cats-effect"                % catsEffectV,
    "org.scalatest"               %% "scalatest"                  % scalaTestV % Test
  )
)

inThisBuild(List(
  organization := "io.chrisdavenport",
  developers := List(
    Developer("ChristopherDavenport", "Christopher Davenport", "chris@christopherdavenport.tech", url("https://github.com/ChristopherDavenport"))
  ),
  homepage := Some(url("https://github.com/ChristopherDavenport/circuit")),
  licenses := Seq("Apache-2.0" -> url("https://www.apache.org/licenses/LICENSE-2.0.html")),
  pomIncludeRepository := { _ => false },
  scalacOptions in (Compile, doc) ++= Seq(
      "-groups",
      "-sourcepath", (baseDirectory in LocalRootProject).value.getAbsolutePath,
      "-doc-source-url", "https://github.com/ChristopherDavenport/circuit/blob/v" + version.value + "€{FILE_PATH}.scala"
  ),
))<|MERGE_RESOLUTION|>--- conflicted
+++ resolved
@@ -3,13 +3,8 @@
 val scala213V = "2.13.1"
 val scala212V = "2.12.10"
 
-<<<<<<< HEAD
 val catsV = "2.2.0"
-val catsEffectV = "2.1.4"
-=======
-val catsV = "2.1.1"
 val catsEffectV = "2.2.0"
->>>>>>> 142512bd
 val scalaTestV = "3.2.0"
 
 val kindProjectorV = "0.11.0"
